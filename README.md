# Adaptive Gaming Controller (AGC) Software

A voice-controlled accessibility assistant that helps blind users navigate and interact with games through AI-powered screen analysis and voice commands.

## Project Overview

This software runs alongside games to provide real-time accessibility support for blind users. Users can:
- Press a key to activate voice input
- Ask to hear all available options on screen
- Select specific UI elements through voice commands
- Receive audio descriptions of game states and menus

The system uses AI to analyze screenshots, understand game interfaces, and provide intelligent voice responses.

## Architecture

```
┌─────────────────┐    ┌─────────────────┐    ┌─────────────────┐
│   Voice Input   │    │  Screen Capture │    │ Voice Response  │
│                 │    │                 │    │                 │
│ • Hotkey detect │    │ • Screenshot    │    │ • Text-to-Speech│
│ • Speech-to-Text│    │ • Game detection│    │ • Audio output  │
│ • Command parse │    │ • Image process │    │ • Response queue│
└─────────────────┘    └─────────────────┘    └─────────────────┘
         │                       │                       │
         └───────────────────────┼───────────────────────┘
                                 │
                    ┌─────────────────┐
                    │   AI Agent      │
                    │                 │
                    │ • Image analysis│
                    │ • UI detection  │
                    │ • Command proc. │
                    │ • Response gen. │
                    └─────────────────┘
```

## 📁 Project Structure

```
AGC-software/
├── README.md                    # This file
├── requirements.txt             # Python dependencies
├── setup.py                     # Package setup
├── .env.example                 # Environment variables template
├── .gitignore                   # Git ignore rules
│
├── src/                         # Main source code
│   ├── __init__.py
│   ├── main.py                  # Application entry point
│   ├── config/                  # Configuration management
│   ├── voice_input/             # Voice input processing
│   ├── screen_capture/          # Screen capture and analysis
│   ├── ai_agent/                # AI processing and decision making
│   ├── voice_response/          # Text-to-speech and audio output
│   ├── game_integration/        # Game-specific integrations
│   └── utils/                   # Shared utilities
│
├── tests/                       # Test suites
│   ├── unit/                    # Unit tests
│   ├── integration/             # Integration tests
│   └── fixtures/                # Test data and mock files
│
├── docs/                        # Documentation
│   ├── api/                     # API documentation
│   ├── architecture/            # System design docs
│   ├── user_guide/              # User documentation
│   └── development/             # Development guides
│
├── scripts/                     # Development and deployment scripts
│   ├── setup_dev.py             # Development environment setup
│   ├── run_tests.py             # Test runner
│   └── build.py                 # Build scripts
│
├── data/                        # Data files
│   ├── models/                  # AI models and weights
│   ├── audio/                   # Audio samples and templates
│   └── game_configs/            # Game-specific configurations
│
└── hardware/                    # Future hardware integration
    ├── microchip/               # Microchip code (future)
    ├── controller/              # Controller firmware (future)
    └── specs/                   # Hardware specifications
```

## Quick Start

### Prerequisites
- Python 3.8+
- Microphone access
- Screen capture permissions
- OpenAI API key (or alternative AI service)

### Installation
```bash
# Clone the repository
git clone <repository-url>
cd AGC-software

# Install dependencies
pip install -r requirements.txt

# Copy environment template
cp .env.example .env

# Edit .env with your API keys and settings
nano .env

# Run setup script
python scripts/setup_dev.py

# Start the application
python src/main.py
```

## Component Breakdown

### 1. Voice Input (`src/voice_input/`)
**Team Members: 1-2 developers**
- **Responsibility**: Handle hotkey detection, speech-to-text conversion, and command parsing
- **Key Files**:
  - `hotkey_listener.py` - Global hotkey detection
  - `speech_to_text.py` - Convert speech to text
  - `command_parser.py` - Parse user commands
- **Dependencies**: `pynput`, `speech_recognition`, `pyaudio`

### 2. Screen Capture (`src/screen_capture/`)
**Team Members: 1-2 developers**
- **Responsibility**: Capture screenshots, detect active games, and preprocess images
- **Key Files**:
  - `screenshot.py` - Take and manage screenshots
  - `game_detector.py` - Identify running games
  - `image_processor.py` - Image preprocessing for AI
- **Dependencies**: `pillow`, `pyautogui`, `opencv-python`

### 3. AI Agent (`src/ai_agent/`)
**Team Members: 2-3 developers**
- **Responsibility**: Analyze images, understand UI elements, process commands, generate responses
- **Key Files**:
  - `image_analyzer.py` - Analyze screenshots with AI
  - `ui_detector.py` - Detect UI elements and options
  - `command_processor.py` - Process user commands
  - `response_generator.py` - Generate appropriate responses
- **Dependencies**: `openai`, `transformers`, `torch`, `opencv-python`

### 4. Voice Response (`src/voice_response/`)
**Team Members: 1 developer**
- **Responsibility**: Convert text to speech and manage audio output
- **Key Files**:
  - `text_to_speech.py` - TTS conversion
  - `audio_manager.py` - Audio output management
  - `response_queue.py` - Queue and prioritize responses
- **Dependencies**: `pyttsx3`, `pygame`

### 5. Game Integration (`src/game_integration/`)
**Team Members: 1-2 developers**
- **Responsibility**: Game-specific configurations and optimizations
- **Key Files**:
  - `game_configs.py` - Game-specific settings
  - `ui_templates.py` - Common UI patterns
  - `integration_manager.py` - Manage game integrations
- **Dependencies**: Game-specific libraries as needed

## Development Workflow

### Getting Started
1. Choose a component to work on
2. Read the component's README in its directory
3. Set up your development environment
4. Create a feature branch: `git checkout -b feature/component-name-feature`
5. Implement your changes with tests
6. Submit a pull request

### Code Standards
- Follow PEP 8 for Python code
- Write docstrings for all functions and classes
- Include unit tests for new functionality
- Use type hints where appropriate
- Keep functions small and focused

### Testing
```bash
# Run all tests
python scripts/run_tests.py

# Run specific component tests
python -m pytest tests/unit/voice_input/

# Run integration tests
python -m pytest tests/integration/
```
<<<<<<< HEAD
Rachel Yeung
=======



Name: Matthew
Wade Rogers
>>>>>>> 867186b5
<|MERGE_RESOLUTION|>--- conflicted
+++ resolved
@@ -189,12 +189,9 @@
 # Run integration tests
 python -m pytest tests/integration/
 ```
-<<<<<<< HEAD
 Rachel Yeung
-=======
 
 
 
 Name: Matthew
-Wade Rogers
->>>>>>> 867186b5
+Wade Rogers