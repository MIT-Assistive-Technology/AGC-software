# Adaptive Gaming Controller (AGC) Software

A voice-controlled accessibility assistant that helps blind users navigate and interact with games through AI-powered screen analysis and voice commands.

## Project Overview

This software runs alongside games to provide real-time accessibility support for blind users. Users can:
- Press a key to activate voice input
- Ask to hear all available options on screen
- Select specific UI elements through voice commands
- Receive audio descriptions of game states and menus

The system uses AI to analyze screenshots, understand game interfaces, and provide intelligent voice responses.

## Architecture

```
┌─────────────────┐    ┌─────────────────┐    ┌─────────────────┐
│   Voice Input   │    │  Screen Capture │    │ Voice Response  │
│                 │    │                 │    │                 │
│ • Hotkey detect │    │ • Screenshot    │    │ • Text-to-Speech│
│ • Speech-to-Text│    │ • Game detection│    │ • Audio output  │
│ • Command parse │    │ • Image process │    │ • Response queue│
└─────────────────┘    └─────────────────┘    └─────────────────┘
         │                       │                       │
         └───────────────────────┼───────────────────────┘
                                 │
                    ┌─────────────────┐
                    │   AI Agent      │
                    │                 │
                    │ • Image analysis│
                    │ • UI detection  │
                    │ • Command proc. │
                    │ • Response gen. │
                    └─────────────────┘
```

## 📁 Project Structure

```
AGC-software/
├── README.md                    # This file
├── requirements.txt             # Python dependencies
├── setup.py                     # Package setup
├── .env.example                 # Environment variables template
├── .gitignore                   # Git ignore rules
│
├── src/                         # Main source code
│   ├── __init__.py
│   ├── main.py                  # Application entry point
│   ├── config/                  # Configuration management
│   ├── voice_input/             # Voice input processing
│   ├── screen_capture/          # Screen capture and analysis
│   ├── ai_agent/                # AI processing and decision making
│   ├── voice_response/          # Text-to-speech and audio output
│   ├── game_integration/        # Game-specific integrations
│   └── utils/                   # Shared utilities
│
├── tests/                       # Test suites
│   ├── unit/                    # Unit tests
│   ├── integration/             # Integration tests
│   └── fixtures/                # Test data and mock files
│
├── docs/                        # Documentation
│   ├── api/                     # API documentation
│   ├── architecture/            # System design docs
│   ├── user_guide/              # User documentation
│   └── development/             # Development guides
│
├── scripts/                     # Development and deployment scripts
│   ├── setup_dev.py             # Development environment setup
│   ├── run_tests.py             # Test runner
│   └── build.py                 # Build scripts
│
├── data/                        # Data files
│   ├── models/                  # AI models and weights
│   ├── audio/                   # Audio samples and templates
│   └── game_configs/            # Game-specific configurations
│
└── hardware/                    # Future hardware integration
    ├── microchip/               # Microchip code (future)
    ├── controller/              # Controller firmware (future)
    └── specs/                   # Hardware specifications
```

## Quick Start

### Prerequisites
- Python 3.8+
- Microphone access
- Screen capture permissions
- OpenAI API key (or alternative AI service)

### Installation
```bash
# Clone the repository
git clone <repository-url>
cd AGC-software

# Install dependencies
pip install -r requirements.txt

# Copy environment template
cp .env.example .env

# Edit .env with your API keys and settings
nano .env

# Run setup script
python scripts/setup_dev.py

# Start the application
python src/main.py
```

## Component Breakdown

### 1. Voice Input (`src/voice_input/`)
**Team Members: 1-2 developers**
- **Responsibility**: Handle hotkey detection, speech-to-text conversion, and command parsing
- **Key Files**:
  - `hotkey_listener.py` - Global hotkey detection
  - `speech_to_text.py` - Convert speech to text
  - `command_parser.py` - Parse user commands
- **Dependencies**: `pynput`, `speech_recognition`, `pyaudio`

### 2. Screen Capture (`src/screen_capture/`)
**Team Members: 1-2 developers**
- **Responsibility**: Capture screenshots, detect active games, and preprocess images
- **Key Files**:
  - `screenshot.py` - Take and manage screenshots
  - `game_detector.py` - Identify running games
  - `image_processor.py` - Image preprocessing for AI
- **Dependencies**: `pillow`, `pyautogui`, `opencv-python`

### 3. AI Agent (`src/ai_agent/`)
**Team Members: 2-3 developers**
- **Responsibility**: Analyze images, understand UI elements, process commands, generate responses
- **Key Files**:
  - `image_analyzer.py` - Analyze screenshots with AI
  - `ui_detector.py` - Detect UI elements and options
  - `command_processor.py` - Process user commands
  - `response_generator.py` - Generate appropriate responses
- **Dependencies**: `openai`, `transformers`, `torch`, `opencv-python`

### 4. Voice Response (`src/voice_response/`)
**Team Members: 1 developer**
- **Responsibility**: Convert text to speech and manage audio output
- **Key Files**:
  - `text_to_speech.py` - TTS conversion
  - `audio_manager.py` - Audio output management
  - `response_queue.py` - Queue and prioritize responses
- **Dependencies**: `pyttsx3`, `pygame`

### 5. Game Integration (`src/game_integration/`)
**Team Members: 1-2 developers**
- **Responsibility**: Game-specific configurations and optimizations
- **Key Files**:
  - `game_configs.py` - Game-specific settings
  - `ui_templates.py` - Common UI patterns
  - `integration_manager.py` - Manage game integrations
- **Dependencies**: Game-specific libraries as needed

## Development Workflow

### Getting Started
1. Choose a component to work on
2. Read the component's README in its directory
3. Set up your development environment
4. Create a feature branch: `git checkout -b feature/component-name-feature`
5. Implement your changes with tests
6. Submit a pull request

### Code Standards
- Follow PEP 8 for Python code
- Write docstrings for all functions and classes
- Include unit tests for new functionality
- Use type hints where appropriate
- Keep functions small and focused

### Testing
```bash
# Run all tests
python scripts/run_tests.py

# Run specific component tests
python -m pytest tests/unit/voice_input/

# Run integration tests
python -m pytest tests/integration/
```
<<<<<<< HEAD
Aurora
=======
Rachel Yeung



Name: Matthew
Wade Rogers
>>>>>>> 853c3687
<|MERGE_RESOLUTION|>--- conflicted
+++ resolved
@@ -189,13 +189,7 @@
 # Run integration tests
 python -m pytest tests/integration/
 ```
-<<<<<<< HEAD
 Aurora
-=======
 Rachel Yeung
-
-
-
 Name: Matthew
-Wade Rogers
->>>>>>> 853c3687
+Wade Rogers